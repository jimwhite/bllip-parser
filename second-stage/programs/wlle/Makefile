# Licensed under the Apache License, Version 2.0 (the "License"); you may
# not use this file except in compliance with the License.  You may obtain
# a copy of the License at
#
#     http://www.apache.org/licenses/LICENSE-2.0
#
# Unless required by applicable law or agreed to in writing, software
# distributed under the License is distributed on an "AS IS" BASIS, WITHOUT
# WARRANTIES OR CONDITIONS OF ANY KIND, either express or implied.  See the
# License for the specific language governing permissions and limitations
# under the License.

SOURCES = avper.cc cobyla.cc cvlm-lbfgs.cc hlm.cc gavper.cc lm.cc lmdata.c oracle.cc wavper.cc wlle.cc # cvlm.cc OWLQN.cpp TerminationCriterion.cpp
TARGETS = avper gavper oracle cvlm-lbfgs # cvlm lm oracle wavper cvlm-owlqn hlm
OBJECTS = $(patsubst %.cpp,%.o,$(patsubst %.l,%.o,$(patsubst %.c,%.o,$(SOURCES:%.cc=%.o))))

all: $(TARGETS)

lm-owlqn: lm-owlqn.o OWLQN.o TerminationCriterion.o liblmdata.a
	$(CXX) $(CXXFLAGS) $(LDFLAGS) $^ -o lm-owlqn

cvlm-owlqn: cvlm-owlqn.o OWLQN.o TerminationCriterion.o liblmdata.a
	$(CXX) $(CXXFLAGS) $(LDFLAGS) $^ -o cvlm-owlqn

cvlm-lbfgs: liblmdata.a cobyla.o
	$(CXX) $(CXXFLAGS) $(LDFLAGS) -llbfgs $^ cvlm-lbfgs.cc -o cvlm-lbfgs

hlm: hlm.o OWLQN.o TerminationCriterion.o liblmdata.a
	$(CXX) $(CXXFLAGS) $(LDFLAGS) $^ -o $@

avper: avper.o liblmdata.a
	$(CXX) $(CXXFLAGS) $(LDFLAGS) $^ -o $@ 

gavper: gavper.o liblmdata.a 
	$(CXX) $(CXXFLAGS) $(LDFLAGS) $^ -o $@ 

wavper: wavper.o liblmdata.a
	$(CXX) $(CXXFLAGS) $(LDFLAGS) $^ -o $@ 

oracle: liblmdata.a oracle.o
	$(CXX) $(CXXFLAGS) $(LDFLAGS) oracle.o liblmdata.a -o oracle

libdata.a: data.o
	ar rcv libdata.a data.o; ranlib libdata.a

liblmdata.a: lmdata.o
	ar rcv liblmdata.a lmdata.o; ranlib liblmdata.a

<<<<<<< HEAD
CC?=gcc

# fast options
# Compilation help: you may need to remove -march=native on older compilers.
GCCFLAGS?=-march=native -mfpmath=sse -msse2 -mmmx
FOPENMP?=-fopenmp
CFLAGS?=-MMD -O3 -ffast-math -fstrict-aliasing -Wall -finline-functions $(GCCFLAGS) $(FOPENMP)
LDFLAGS?=$(FOPENMP)
CXXFLAGS?=${CFLAGS} -Wno-deprecated

# debugging options
# GCCFLAGS=
# FOPENMP=
# CFLAGS=-MMD -O0 -g $(GCCFLAGS) $(FOPENMP)
# LDFLAGS=-g $(FOPENMP)
# CXXFLAGS=${CFLAGS} -Wno-deprecated

=======
>>>>>>> 42e70d8c
.PHONY: real-clean
real-clean: clean

.PHONY: clean
clean:
	rm -fr *.a *.d *.o *~ $(TARGETS)

# this command tells GNU make to look for dependencies in *.d files
-include $(patsubst %.cpp,%.d,$(patsubst %.l,%.d,$(patsubst %.c,%.d,$(SOURCES:%.cc=%.d))))<|MERGE_RESOLUTION|>--- conflicted
+++ resolved
@@ -46,26 +46,6 @@
 liblmdata.a: lmdata.o
 	ar rcv liblmdata.a lmdata.o; ranlib liblmdata.a
 
-<<<<<<< HEAD
-CC?=gcc
-
-# fast options
-# Compilation help: you may need to remove -march=native on older compilers.
-GCCFLAGS?=-march=native -mfpmath=sse -msse2 -mmmx
-FOPENMP?=-fopenmp
-CFLAGS?=-MMD -O3 -ffast-math -fstrict-aliasing -Wall -finline-functions $(GCCFLAGS) $(FOPENMP)
-LDFLAGS?=$(FOPENMP)
-CXXFLAGS?=${CFLAGS} -Wno-deprecated
-
-# debugging options
-# GCCFLAGS=
-# FOPENMP=
-# CFLAGS=-MMD -O0 -g $(GCCFLAGS) $(FOPENMP)
-# LDFLAGS=-g $(FOPENMP)
-# CXXFLAGS=${CFLAGS} -Wno-deprecated
-
-=======
->>>>>>> 42e70d8c
 .PHONY: real-clean
 real-clean: clean
 
