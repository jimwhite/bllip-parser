--- conflicted
+++ resolved
@@ -210,14 +210,7 @@
 # of these variable values can be found in the train-eval-reranker.sh
 # script.
 #
-<<<<<<< HEAD
 ESTIMATOR=second-stage/programs/wlle/cvlm-owlqn
-=======
-
-ifndef USE_OLD_NONLBFGS_ESTIMATOR
-# Newer estimator that depends on liblbfgs:
-ESTIMATOR=second-stage/programs/wlle/cvlm-lbfgs
->>>>>>> 8bb30fda
 
 # ESTIMATORFLAGS are flags given to the estimator
 #
@@ -229,22 +222,6 @@
 # ESTIMATORNICKNAME is used to name the feature weights file
 #
 ESTIMATORNICKNAME=cvlm-l1c10P1
-
-else
-# Older estimator that doesn't depend on liblbfgs:
-ESTIMATOR=second-stage/programs/wlle/cvlm-owlqn
-
-# ESTIMATORFLAGS are flags given to the estimator
-#
-# These flags are for cvlm-owlqn:
-ESTIMATORFLAGS=-l 1 -c 10 -F 1 -d 10 -n -1
-# The equivalent ESTIMATORFLAGS for cvlm:
-#   ESTIMATORFLAGS=-l 1 -c0 10 -Pyx_factor 1 -debug 10 -ns -1
-
-# ESTIMATORNICKNAME is used to name the feature weights file
-#
-ESTIMATORNICKNAME=cvlm-l1c10P1
-endif
 
 # ESTIMATORSTACKSIZE is the size (in KB) of the per-thread stacks
 # used during estimation
